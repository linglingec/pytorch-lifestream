import datetime
import logging
import sys
from itertools import islice

import numpy as np
from sklearn.model_selection import StratifiedKFold
from torch.utils.data.dataloader import DataLoader

from dltranz.data_load import TrxDataset, ConvertingTrxDataset, DropoutTrxDataset, padded_collate, \
    create_validation_loader, read_data_gen, SameTimeShuffleDataset, AllTimeShuffleDataset
from dltranz.loss import get_loss
from dltranz.models import model_by_type
from dltranz.train import get_optimizer, get_lr_scheduler, fit_model
from dltranz.util import init_logger, get_conf
from dltranz.experiment import get_epoch_score_metric, update_model_stats
from dltranz.metric_learn.inference_tools import infer_part_of_data, save_scores
from metric_learning import prepare_embeddings

logger = logging.getLogger(__name__)


def prepare_target_gender(data):
    mapping = {
        'F': 0,
        'M': 1,
    }

    for rec in data:
        rec['target'] = mapping.get(rec['target_gender'])
        yield rec


def prepare_target_age(data):
    for rec in data:
<<<<<<< HEAD
        age = rec['target_age']
=======
        age = int(rec['target_age'])
>>>>>>> 131e3db4
        if age < 10 or age > 90:
            rec['target'] = None
        elif age < 35:
            rec['target'] = 0
        elif age < 45:
            rec['target'] = 1
<<<<<<< HEAD
        elif age < 45:
=======
        elif age < 60:
>>>>>>> 131e3db4
            rec['target'] = 2
        else:
            rec['target'] = 3

        yield rec


def read_consumer_data(path, conf, is_train):
    logger.info(f'Data loading...')

    col_target_name = conf['col_target_name']

    data = read_data_gen(path)

    if 'max_rows' in conf['dataset']:
        data = islice(data, conf['dataset.max_rows'])

    if col_target_name == 'target_gender':
        data = prepare_target_gender(data)
    elif col_target_name == 'target_age':
        data = prepare_target_age(data)
    else:
        raise AttributeError(f'Unknown col_target_name: {col_target_name}')

    data = (rec for rec in data if rec['target'] is not None and not np.isnan(rec['target']))
    data = prepare_embeddings(data, conf, is_train=is_train)
    data = list(data)

    logger.info(f'Loaded data with target: {len(data)}')

    return data


def create_ds(train_data, valid_data, conf):
    train_ds = ConvertingTrxDataset(TrxDataset(train_data, y_dtype=np.int64))
    valid_ds = ConvertingTrxDataset(TrxDataset(valid_data, y_dtype=np.int64))

    return train_ds, valid_ds


def run_experiment(train_ds, valid_ds, params, model_f):
    model = model_f(params)

    train_ds = DropoutTrxDataset(train_ds, params['train.trx_dropout'], params['train.max_seq_len'])
    if params['train.same_time_shuffle']:
        train_ds = SameTimeShuffleDataset(train_ds)
        logger.info('SameTimeShuffle used')
    if params['train.all_time_shuffle']:
        train_ds = AllTimeShuffleDataset(train_ds)
        logger.info('AllTimeShuffle used')

    train_loader = DataLoader(
        train_ds,
        batch_size=params['train.batch_size'],
        shuffle=True,
        num_workers=params['train.num_workers'],
        collate_fn=padded_collate)

    valid_loader = create_validation_loader(valid_ds, params['valid'])

    loss = get_loss(params)
    opt = get_optimizer(model, params)
    scheduler = get_lr_scheduler(opt, params)

    metric_name = params['score_metric']
    metrics = {metric_name: get_epoch_score_metric(metric_name)()}
    handlers = []

    scores = fit_model(model, train_loader, valid_loader, loss, opt, scheduler, params, metrics, handlers)

    return model, {
        **scores,
        'finish_time': datetime.datetime.now().isoformat(),
    }


def prepare_parser(parser):
    pass


def main(_):
    init_logger(__name__)
    init_logger('dltranz')
    init_logger('metric_learning')

    conf = get_conf(sys.argv[2:])

    model_f = model_by_type(conf['params.model_type'])
    train_data = read_consumer_data(conf['dataset.train_path'], conf, is_train=True)
    test_data = read_consumer_data(conf['dataset.test_path'], conf, is_train=False)

    # train
    results = []

    skf = StratifiedKFold(conf['cv_n_split'])
    nrows = conf['params'].get('labeled_amount',-1) # semi-supervised setup. default = supervised

    target_values = [rec['target'] for rec in train_data]
    for i, (i_train, i_valid) in enumerate(skf.split(train_data, target_values)):
        logger.info(f'Train fold: {i}')
        i_train_data = [rec for i, rec in enumerate(train_data) if i in i_train]
        i_valid_data = [rec for i, rec in enumerate(train_data) if i in i_valid]

        if nrows > 0: i_train_data = i_train_data[:nrows]

        train_ds, valid_ds = create_ds(i_train_data, i_valid_data, conf)
        model, result = run_experiment(train_ds, valid_ds, conf['params'], model_f)

        # inference
        columns = conf['output.columns']
        train_scores = infer_part_of_data(i, i_valid_data, columns, model, conf)
        save_scores(train_scores, i, conf['output.valid'])

        test_scores = infer_part_of_data(i, test_data, columns, model, conf)
        save_scores(test_scores, i, conf['output.test'])

        results.append(result)

    # results
    stats_file = conf.get('stats.path', None)
    if stats_file is not None:
        update_model_stats(stats_file, conf, results)<|MERGE_RESOLUTION|>--- conflicted
+++ resolved
@@ -33,22 +33,14 @@
 
 def prepare_target_age(data):
     for rec in data:
-<<<<<<< HEAD
-        age = rec['target_age']
-=======
         age = int(rec['target_age'])
->>>>>>> 131e3db4
         if age < 10 or age > 90:
             rec['target'] = None
         elif age < 35:
             rec['target'] = 0
         elif age < 45:
             rec['target'] = 1
-<<<<<<< HEAD
-        elif age < 45:
-=======
         elif age < 60:
->>>>>>> 131e3db4
             rec['target'] = 2
         else:
             rec['target'] = 3
