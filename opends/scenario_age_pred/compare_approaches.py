--- conflicted
+++ resolved
@@ -66,48 +66,13 @@
         for file_name in conf['target_score_file_names']
     }
 
-<<<<<<< HEAD
-=======
-    df_target, test_target = sct.read_train_test(conf['data_path'], DATASET_FILE, TEST_IDS_FILE, COL_ID)
-    folds = sct.get_folds(df_target, COL_TARGET, conf['cv_n_split'], conf['random_state'], conf.get('labeled_amount',-1))
-
-    model_types = {
-        'xgb': dict(
-            objective='multi:softprob',
-            num_class=4,
-            n_jobs=4,
-            seed=conf['model_seed'],
-            n_estimators=300,
-        ),
-        'linear': dict(),
-        'lgb': dict(
-            n_estimators=1000,
-            boosting_type='gbdt',
-            objective='multiclass',
-            num_class=4,
-            metric='multi_error',
-            learning_rate=0.02,
-            subsample=0.75,
-            subsample_freq=1,
-            feature_fraction=0.75,
-            max_depth=12,
-            lambda_l1=1,
-            lambda_l2=1,
-            min_data_in_leaf=50,
-            num_leaves=50,
-            random_state=conf['model_seed'],
-            n_jobs=4,
-        ),
-    }
-
->>>>>>> 05ebb06d
     pool = sct.WPool(processes=conf['n_workers'])
     df_results = None
     df_scores = None
     
     if len(approaches_to_train) > 0:
         df_target, test_target = sct.read_train_test(conf['data_path'], DATASET_FILE, TEST_IDS_FILE, COL_ID)
-        folds = sct.get_folds(df_target, COL_TARGET, conf['cv_n_split'], conf['random_state'])
+        folds = sct.get_folds(df_target, COL_TARGET, conf['cv_n_split'], conf['random_state'], conf.get('labeled_amount',-1))
 
         model_types = {
             'xgb': dict(
