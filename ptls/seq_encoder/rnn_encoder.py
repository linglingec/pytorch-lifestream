import numpy as np
import torch
from torch import nn as nn
from hydra.utils import instantiate

from ptls.seq_encoder.abs_seq_encoder import AbsSeqEncoder
from ptls.seq_encoder.utils import LastStepEncoder
from ptls.trx_encoder import PaddedBatch, TrxEncoder


class RnnEncoder(nn.Module):
<<<<<<< HEAD
    def __init__(self, rnn_input_size=None,
                       rnn_hidden_size=None,
                       rnn_type=None,
                       rnn_bidir=False,
                       rnn_trainable_starter=None):
=======
    def __init__(self, input_size=None,
                       hidden_size=None,
                       type=None,
                       bidir=None,
                       trainable_starter=None):
>>>>>>> 5b1d7bf2
        super().__init__()

        self.hidden_size = hidden_size
        self.rnn_type = type
        self.bidirectional = bidir
        if self.bidirectional:
            raise AttributeError('bidirectional RNN is not supported yet')
        self.trainable_starter = trainable_starter

        # initialize RNN
        if self.rnn_type == 'lstm':
            self.rnn = nn.LSTM(
                input_size,
                self.hidden_size,
                num_layers=1,
                batch_first=True,
                bidirectional=self.bidirectional)
        elif self.rnn_type == 'gru':
            self.rnn = nn.GRU(
                input_size,
                self.hidden_size,
                num_layers=1,
                batch_first=True,
                bidirectional=self.bidirectional)
        else:
            raise Exception(f'wrong rnn type "{self.rnn_type}"')

        self.full_hidden_size = self.hidden_size if not self.bidirectional else self.hidden_size * 2

        # initialize starter position if needed
        if self.trainable_starter == 'static':
            num_dir = 2 if self.bidirectional else 1
            self.starter_h = nn.Parameter(torch.randn(num_dir, 1, self.hidden_size))

    def forward(self, x: PaddedBatch, h_0: torch.Tensor = None):
        """

        :param x:
        :param h_0: None or [1, B, H] float tensor
                    0.0 values in all components of hidden state of specific client means no-previous state and
                    use starter for this client
                    h_0 = None means no-previous state for all clients in batch
        :return:
        """
        shape = x.payload.size()
        assert shape[1] > 0, "Batch can'not have 0 transactions"

        # prepare initial state
        if self.trainable_starter == 'static':
            starter_h = self.starter_h.expand(-1, shape[0], -1).contiguous()
            if h_0 is None:
                h_0 = starter_h
            elif h_0 is not None and not self.training:
                h_0 = torch.where(
                    (h_0.squeeze(0).abs().sum(dim=1) == 0.0).unsqueeze(0).unsqueeze(2).expand(*starter_h.size()),
                    starter_h,
                    h_0,
                )
            else:
                raise NotImplementedError('Unsupported mode: cannot mix fixed X and learning Starter')

        # pass-through rnn
        if self.rnn_type == 'lstm':
            out, _ = self.rnn(x.payload)
        elif self.rnn_type == 'gru':
            out, _ = self.rnn(x.payload, h_0)
        else:
            raise Exception(f'wrong rnn type "{self.rnn_type}"')

        return PaddedBatch(out, x.seq_lens)


class RnnSeqEncoder(AbsSeqEncoder):
<<<<<<< HEAD
    def __init__(self,
                 trx_encoder=None,
                 rnn_input_size=None,
                 rnn_hidden_size=None,
                 rnn_type=None,
                 rnn_bidir=False,
                 rnn_trainable_starter=None,
                 ):

        super().__init__()
        self.trx_encoder = trx_encoder
        self.rnn_encoder = RnnEncoder(
            rnn_input_size=rnn_input_size if rnn_input_size is not None else trx_encoder.output_size,
            rnn_hidden_size=rnn_hidden_size,
            rnn_type=rnn_type,
            rnn_bidir=rnn_bidir,
            rnn_trainable_starter=rnn_trainable_starter,
        )
=======
    def __init__(self, trx_encoder=None,
                       hidden_size=None,
                       type=None,
                       bidir=None,
                       trainable_starter=None):

        super().__init__()
        self.trx_encoder = trx_encoder
        self.rnn_encoder = RnnEncoder(input_size=trx_encoder.output_size,
                                      hidden_size=hidden_size,
                                      type=type,
                                      bidir=bidir,
                                      trainable_starter=trainable_starter)
>>>>>>> 5b1d7bf2

        p = self.trx_encoder
        e = self.rnn_encoder
        layers = [p, e]
        self.reducer = LastStepEncoder()
        self.model = torch.nn.Sequential(*layers)

    @property
    def category_max_size(self):
        return self.model[0].category_max_size

    @property
    def category_names(self):
        return self.model[0].category_names

    @property
    def embedding_size(self):
        return self.rnn_encoder.hidden_size

    def forward(self, x):
        x = self.model(x)
        if self.is_reduce_sequence:
            x = self.reducer(x)
        return x


class RnnInference(torch.nn.Module):
    def __init__(self, model: RnnSeqEncoder):
        super().__init__()

        self.hidden_size = hidden_size
        self.is_reduce_sequence = model.seq_encoder.is_reduce_sequence
        self.p = model.seq_encoder.model[0]
        self.e = model.seq_encoder.model[1]
        self.reducer = model.seq_encoder.reducer

    def forward(self, x, h_0=None):
        x_ = self.p(x)
        x = self.e(x_, h_0)
        if self.is_reduce_sequence:
            x = self.reducer(x)
        return x


class RnnSeqEncoderDistributionTarget(RnnSeqEncoder):
    def transform(self, x):
        return np.sign(x) * np.log(np.abs(x) + 1)

    def transform_inv(self, x):
        return np.sign(x) * (np.exp(np.abs(x)) - 1)

    def __init__(self, params, is_reduce_sequence):
        super().__init__(params, is_reduce_sequence)
        head_params = dict(params.head_layers).get('CombinedTargetHeadFromRnn', None)
        self.pass_samples = head_params.get('pass_samples', True)
        self.numeric_name = list(params.trx_encoder.numeric_values.keys())[0]
        self.collect_pos, self.collect_neg = (head_params.get('pos', True), head_params.get('neg', True)) if head_params else (0, 0)
        self.eps = 1e-7

    def forward(self, x):
        amount_col = []
        for i, row in enumerate(x.payload[self.numeric_name]):
            amount_col += [list(row[:x.seq_lens[i].item()].cpu().numpy())]
        amount_col = np.array(amount_col, dtype=object)
        neg_sums = []
        pos_sums = []
        for list_row in amount_col:
            np_row = np.array(list_row)
            if self.collect_neg:
                neg_sums += [np.sum(self.transform_inv(np_row[np.where(np_row < 0)]))]
            if self.collect_pos:
                pos_sums += [np.sum(self.transform_inv(np_row[np.where(np_row >= 0)]))]
        neg_sum_logs = np.log(np.abs(np.array(neg_sums)) + self.eps)
        pos_sum_logs = np.log(np.array(pos_sums) + self.eps)

        x = super().forward(x)
        if (not self.pass_samples):
            return x
        if self.collect_neg and self.collect_pos:
            return x, neg_sum_logs, pos_sum_logs
        elif self.collect_neg:
            return x, neg_sum_logs
        elif self.collect_pos:
            return x, pos_sum_logs


class SkipStepEncoder(nn.Module):
    def __init__(self, step_size):
        super().__init__()
        self.step_size = step_size

    def forward(self, x: PaddedBatch):
        max_len = x.payload.shape[1] - 1
        s = self.step_size

        first_dim_idx = []
        second_dim_idx = []
        for i, l in enumerate(x.seq_lens):
            idx_to_take = np.arange(min(l - 1, s - 1 + l % s), l, s)
            pad_idx = np.array([max_len - 1] * (max_len // s - len(idx_to_take)), dtype=np.int32)
            idx_to_take = np.concatenate([[-1], idx_to_take, pad_idx]) + 1
            first_dim_idx.append(np.ones(len(idx_to_take)) * i)
            second_dim_idx.append(idx_to_take)

        out = x.payload[first_dim_idx, second_dim_idx]
        out_lens = torch.tensor([min(1, l // self.step_size) for l in x.seq_lens])

        return PaddedBatch(out, out_lens)


def skip_rnn_encoder(input_size, params):
    rnn0 = RnnEncoder(input_size, params.rnn0)
    rnn1 = RnnEncoder(params.rnn0.hidden_size, params.rnn1)
    sse = SkipStepEncoder(params.skip_step_size)
    return nn.Sequential(rnn0, sse, rnn1)<|MERGE_RESOLUTION|>--- conflicted
+++ resolved
@@ -9,19 +9,11 @@
 
 
 class RnnEncoder(nn.Module):
-<<<<<<< HEAD
-    def __init__(self, rnn_input_size=None,
-                       rnn_hidden_size=None,
-                       rnn_type=None,
-                       rnn_bidir=False,
-                       rnn_trainable_starter=None):
-=======
     def __init__(self, input_size=None,
                        hidden_size=None,
                        type=None,
-                       bidir=None,
+                       bidir=False,
                        trainable_starter=None):
->>>>>>> 5b1d7bf2
         super().__init__()
 
         self.hidden_size = hidden_size
@@ -95,40 +87,25 @@
 
 
 class RnnSeqEncoder(AbsSeqEncoder):
-<<<<<<< HEAD
     def __init__(self,
                  trx_encoder=None,
-                 rnn_input_size=None,
-                 rnn_hidden_size=None,
-                 rnn_type=None,
-                 rnn_bidir=False,
-                 rnn_trainable_starter=None,
+                 input_size=None,
+                 hidden_size=None,
+                 type=None,
+                 bidir=False,
+                 trainable_starter=None,
                  ):
 
         super().__init__()
         self.trx_encoder = trx_encoder
         self.rnn_encoder = RnnEncoder(
-            rnn_input_size=rnn_input_size if rnn_input_size is not None else trx_encoder.output_size,
-            rnn_hidden_size=rnn_hidden_size,
-            rnn_type=rnn_type,
-            rnn_bidir=rnn_bidir,
-            rnn_trainable_starter=rnn_trainable_starter,
+            input_size=input_size if input_size is not None else trx_encoder.output_size,
+            hidden_size=hidden_size,
+            type=type,
+            bidir=bidir,
+            trainable_starter=trainable_starter,
         )
-=======
-    def __init__(self, trx_encoder=None,
-                       hidden_size=None,
-                       type=None,
-                       bidir=None,
-                       trainable_starter=None):
-
-        super().__init__()
-        self.trx_encoder = trx_encoder
-        self.rnn_encoder = RnnEncoder(input_size=trx_encoder.output_size,
-                                      hidden_size=hidden_size,
-                                      type=type,
-                                      bidir=bidir,
-                                      trainable_starter=trainable_starter)
->>>>>>> 5b1d7bf2
+
 
         p = self.trx_encoder
         e = self.rnn_encoder
