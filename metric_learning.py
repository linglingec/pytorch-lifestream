--- conflicted
+++ resolved
@@ -57,7 +57,6 @@
         yield rec
 
 
-<<<<<<< HEAD
 def shuffle_client_list_reproducible(conf, data):
     if conf['dataset.client_list_shuffle_seed'] != 0:
         dataset_col_id = conf['dataset'].get('col_id', 'client_id')
@@ -66,10 +65,7 @@
     return data
 
 
-def create_data_loaders(conf):
-=======
 def prepare_data(conf):
->>>>>>> db7bf028
     data = read_data_gen(conf['dataset.train_path'])
     data = tqdm(data)
     if 'max_rows' in conf['dataset']:
