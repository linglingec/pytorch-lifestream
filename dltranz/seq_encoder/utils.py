import numpy as np
import pyarrow.parquet as pq
import torch
from torch import nn as nn
from torch.nn import functional as tf

from dltranz.custom_layers import Squeeze
from dltranz.neural_automl import neural_automl_models as node
from dltranz.trx_encoder import PaddedBatch


class PerTransHead(nn.Module):
    def __init__(self, input_size):
        super().__init__()
        self.cnn = torch.nn.Conv1d(input_size, 1, 1)

    def forward(self, x):
        seq_len = x.payload.shape[1]
        feature_vec = torch.transpose(x.payload, 1, 2)

        tx = self.cnn(feature_vec)
        x = tf.avg_pool1d(tx, seq_len)
        x = torch.transpose(x, 1, 2)

        return x.squeeze()


class PerTransTransf(nn.Module):
    def __init__(self, input_size, out_size):
        super().__init__()
        self.cnn = torch.nn.Conv1d(input_size, out_size, 1)

    def forward(self, x):
        feature_vec = torch.transpose(x.payload, 1, 2)

        tx = self.cnn(feature_vec)
        out = torch.transpose(tx, 1, 2)

        return PaddedBatch(out, x.seq_lens)


class ConcatLenEncoder(nn.Module):
    def forward(self, x: PaddedBatch):
        lens = x.seq_lens.unsqueeze(-1).float().to(x.payload.device)
        lens_normed = lens / 200

        h = x.payload[range(len(x.payload)), [l - 1 for l in x.seq_lens]]

        embeddings = torch.cat([h, lens_normed, -torch.log(lens_normed)], -1)
        return embeddings


class TimeStepShuffle(nn.Module):
    def forward(self, x: PaddedBatch):
        shuffled = []
        for seq, slen in zip(x.payload, x.seq_lens):
            idx = torch.randperm(slen) + 1
            pad_idx = torch.arange(slen + 1, len(seq))
            idx = torch.cat([torch.zeros(1, dtype=torch.long), idx, pad_idx])
            shuffled.append(seq[idx])

        shuffled = PaddedBatch(torch.stack(shuffled), x.seq_lens)
        return shuffled


class LastStepEncoder(nn.Module):
    def forward(self, x: PaddedBatch):
        h = x.payload[range(len(x.payload)), [l - 1 for l in x.seq_lens]]
        return h


class FirstStepEncoder(nn.Module):
    def forward(self, x: PaddedBatch):
        h = x.payload[:, 0, :]  # [B, T, H] -> [B, H]
        return h


class MeanStepEncoder(nn.Module):
    def forward(self, x: PaddedBatch):
        means = torch.stack([e[0:l].mean(dim=0) for e, l in zip(x.payload, x.seq_lens)])
        return means


class NormEncoder(nn.Module):
    def __init__(self, eps=1e-9):
        super().__init__()
        self.eps = eps

    def forward(self, x: torch.Tensor):
        return x / (x.pow(2).sum(dim=1) + self.eps).pow(0.5).unsqueeze(-1).expand(*x.size())


class PayloadEncoder(nn.Module):
    def forward(self, x: PaddedBatch):
        return x.payload


class AllStepsHead(nn.Module):
    def __init__(self, head):
        super().__init__()
        self.head = head

    def forward(self, x: PaddedBatch):
        out = self.head(x.payload)
        return PaddedBatch(out, x.seq_lens)


class AllStepsMeanHead(nn.Module):
    def __init__(self, head):
        super().__init__()
        self.head = head

    def forward(self, x: PaddedBatch):
        out = self.head(x.payload)
        means = torch.tensor([e[0:l].mean() for e, l in zip(out, x.seq_lens)])
        return means


class FlattenHead(nn.Module):
    def __init__(self):
        super().__init__()

    def forward(self, x: PaddedBatch):
        mask = torch.zeros(x.payload.shape, dtype=bool)
        for i, length in enumerate(x.seq_lens):
            mask[i, :length] = True

        return x.payload.flatten()[mask.flatten()]


def scoring_head(input_size, params):
    if params['pred_all_states'] and params['explicit_lengths']:
        raise AttributeError('Can not use `pred_all_states` and `explicit_lengths` together for now')

    layers = []

    if not params['pred_all_states']:
        if params['explicit_lengths']:
            e0 = ConcatLenEncoder()
            input_size += 2
            layers.append(e0)
        else:
            e0 = LastStepEncoder()
            layers.append(e0)

    if params['norm_input']:
        layers.append(NormEncoder())

    if params['use_batch_norm']:
        layers.append(nn.BatchNorm1d(input_size))

    if params.get('neural_automl', False):
        if params['pred_all_states']:
            raise AttributeError('neural_automl not supported with `pred_all_states` for now')
        layers.append(nn.BatchNorm1d(input_size))
        head = node.get_model(model_config=params['neural_automl'], input_size=input_size)
        layers.append(head)
        return nn.Sequential(*layers)

    if "head_layers" not in params:
        head_output_size = params.get('num_classes', 1)
        if params.get('objective', 'classification') == 'classification':
            if head_output_size == 1:
                h = nn.Sequential(nn.Linear(input_size, head_output_size), nn.Sigmoid(), Squeeze())
            else:
                h = nn.Sequential(nn.Linear(input_size, head_output_size), nn.LogSoftmax(dim=1))
        else:
            h = nn.Sequential(nn.Linear(input_size, head_output_size), Squeeze())
        if params['pred_all_states']:
            if params['pred_all_states_mean']:
                h = AllStepsMeanHead(h)
                layers.append(h)
            else:
                h = AllStepsHead(h)
                layers.append(h)
                if params.get('pred_flatten', False):
                    layers.append(FlattenHead())

        else:
            layers.append(h)
    else:
        head_layers = [input_size] + params["head_layers"] + [1]
        for size_in, size_out in zip(head_layers[:-1], head_layers[1:]):
            layers.append(nn.Linear(size_in, size_out))
            if size_out != 1:
                layers.append(nn.BatchNorm1d(size_out))
                layers.append(nn.ReLU())
                layers.append(nn.Dropout(0.1))
            else:
                layers.append(nn.Sigmoid())
        layers.append(Squeeze())

    return nn.Sequential(*layers)


def transform(x):
    return np.sign(x) * np.log(np.abs(x) + 1)


def transform_inv(x):
    return np.sign(x) * (np.exp(np.abs(x)) - 1)


def load_data_pq(file_name_in):
    table = pq.read_table(file_name_in)
    df = table.to_pandas()
    return df.to_numpy(), list(df.columns)


def top_tr_types(np_data, tr_types_col, tr_amounts_col, f):
    tr_amounts_by_value = {}
    for i in range(len(np_data)):
        tr_types_ = np_data[i][tr_types_col]
        tr_amounts_ = f(np_data[i][tr_amounts_col])
        for ix_, j in enumerate(tr_types_):
            if j in tr_amounts_by_value:
                tr_amounts_by_value[j] += tr_amounts_[ix_]
            else:
                tr_amounts_by_value[j] = tr_amounts_[ix_]

    amounts_by_val_sorted = sorted(tr_amounts_by_value.items(),
                                   key = lambda x: abs(x[1]), reverse = True)

    negative_items = []
    positive_items = []
    for pair in amounts_by_val_sorted:
        if pair[1] >= 0:
            positive_items += [pair[0]]
        else:
            negative_items += [pair[0]]
<<<<<<< HEAD

=======
    
>>>>>>> 945a0bfe
    return negative_items, positive_items


def get_distributions(np_data, tr_amounts_col, tr_types_col=None,
                      negative_items=None, positive_items=None, top_thr=None,
                      take_first_fraction=0, f=lambda x: x):
    set_top_neg_types = set(negative_items[:top_thr])
    set_top_pos_types = set(positive_items[:top_thr])

    sums_of_negative_target = [0 for _ in range(len(np_data))]
    sums_of_positive_target = [0 for _ in range(len(np_data))]

    neg_distribution = [[] for _ in range(len(np_data))]
    pos_distribution = [[] for _ in range(len(np_data))]

    for i in range(len(np_data)):
        num = len(np_data[i][tr_amounts_col])
        thr_target_ix = int(num * take_first_fraction)
        amount_target = f(np_data[i][tr_amounts_col][thr_target_ix:])

        tr_type_target = np_data[i][tr_types_col][thr_target_ix:]
        neg_tr_amounts_target = {}
        others_neg_tr_amounts_target = 0
        pos_tr_amounts_target = {}
        others_pos_tr_amounts_target = 0

        # create value counts for each top transaction type and create neg and pos sum for id

        for ixx, el in enumerate(tr_type_target):
            if amount_target[ixx] < 0:
                sums_of_negative_target[i] += amount_target[ixx]
            else:
                sums_of_positive_target[i] += amount_target[ixx]

            if el in set_top_neg_types:
                neg_tr_amounts_target[el] = neg_tr_amounts_target.get(el, 0) + amount_target[ixx]
            elif el in set_top_pos_types:
                pos_tr_amounts_target[el] = pos_tr_amounts_target.get(el, 0) + amount_target[ixx]
            elif amount_target[ixx] < 0:
                others_neg_tr_amounts_target += amount_target[ixx]
            elif amount_target[ixx] >= 0:
                others_pos_tr_amounts_target += amount_target[ixx]
            else:
                assert False, "Should not be!"

        # collect neg and pos distribution for id
        for j in negative_items[:top_thr]:
            if j in neg_tr_amounts_target:
                p_neg = neg_tr_amounts_target[j] / sums_of_negative_target[i]
            else:
                p_neg = 0.
            neg_distribution[i] += [p_neg]
        if sums_of_negative_target[i] != 0:
            neg_distribution[i] += [others_neg_tr_amounts_target / sums_of_negative_target[i]]
        else:
            neg_distribution[i] += [0.]

        for j in positive_items[:top_thr]:
            if j in pos_tr_amounts_target:
                p_pos = pos_tr_amounts_target[j] / sums_of_positive_target[i]
            else:
                p_pos = 0.
            pos_distribution[i] += [p_pos]
        if sums_of_positive_target[i] != 0:
            pos_distribution[i] += [others_pos_tr_amounts_target / sums_of_positive_target[i]]
        else:
            pos_distribution[i] += [0.]
<<<<<<< HEAD

    return sums_of_negative_target, sums_of_positive_target, neg_distribution, pos_distribution
=======
    
    return sums_of_negative_target, sums_of_positive_target, neg_distribution, pos_distribution
>>>>>>> 945a0bfe
<|MERGE_RESOLUTION|>--- conflicted
+++ resolved
@@ -228,11 +228,6 @@
             positive_items += [pair[0]]
         else:
             negative_items += [pair[0]]
-<<<<<<< HEAD
-
-=======
-    
->>>>>>> 945a0bfe
     return negative_items, positive_items
 
 
@@ -300,10 +295,5 @@
             pos_distribution[i] += [others_pos_tr_amounts_target / sums_of_positive_target[i]]
         else:
             pos_distribution[i] += [0.]
-<<<<<<< HEAD
 
     return sums_of_negative_target, sums_of_positive_target, neg_distribution, pos_distribution
-=======
-    
-    return sums_of_negative_target, sums_of_positive_target, neg_distribution, pos_distribution
->>>>>>> 945a0bfe
