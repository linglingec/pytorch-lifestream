import logging
import os
import pickle
import random
from functools import partial
from collections import defaultdict
from multiprocessing.pool import Pool

import numpy as np
import pyarrow.parquet as pq
import torch
from torch.utils.data import WeightedRandomSampler, Sampler, Dataset
from torch.utils.data.dataloader import DataLoader

from dltranz.data_load.lazy_dataset import LazyDataset
from dltranz.seq_encoder import PaddedBatch


logger = logging.getLogger(__name__)


def default_preprocess(data, conf, drop_unknown=True):
    random.seed(conf['params.seed'])

    lag_days = conf['params.lag_days']
    max_days = conf['params.max_days']
    transaction_start_date = np.datetime64(conf.get('dataset.transaction_start_date', '1970-01-01T00:00'))

    for rec in data:
        target = rec['target']
        if target == -1 and drop_unknown:
            continue

        zero_take_prob = rec.get('zero_take_prob', 1.)

        if target == 0 and zero_take_prob < 1.0 and random.random() > zero_take_prob:
            continue

        feature_arrays = rec['feature_arrays']

        min_seq_len = rec.get('min_seq_len', 0)

        tranz_dates = rec['event_time']
        n_tranz = len(tranz_dates)
        if n_tranz < min_seq_len:
            continue

        rec['seq_len'] = n_tranz
        if n_tranz > 0:
            lagged_application_date = rec['application_date'] - np.timedelta64(lag_days, 'D')
            first_tranz_date = lagged_application_date - np.timedelta64(max_days, 'D')
            first_tranz_date = max(transaction_start_date, first_tranz_date)

            app_date_pos = np.searchsorted(tranz_dates, lagged_application_date)
            window_start_pos = np.searchsorted(tranz_dates, first_tranz_date)

            if (app_date_pos - window_start_pos) < min_seq_len:
                continue

            feature_arrays_tl = {
                k: arr[window_start_pos:app_date_pos]
                for k, arr in feature_arrays.items()
            }
            rec['feature_arrays'] = feature_arrays_tl
            rec['event_time'] = tranz_dates[window_start_pos:app_date_pos]

        yield rec


def read_spark_dataset_gen(data_files):
    import sparkpickle
    for path in data_files:
        with open(path, 'rb') as f:
            for row in sparkpickle.load_gen(f):
                yield dict(row)


def data_read_main(path, prepare_gen):
    import sparkpickle
    with open(path, 'rb') as f:
        rec_gen = (dict(e) for e in sparkpickle.load_gen(f))
        prepared_rec_gen = prepare_gen(rec_gen)
        return list(prepared_rec_gen)


def read_dataset_mthread(files, n_workers, prepare_gen):
    if n_workers > 1:
        with Pool(n_workers) as p:
            for chunk in p.imap_unordered(partial(data_read_main, prepare_gen=prepare_gen), files):
                for rec in chunk:
                    yield rec
    else:
        for rec in prepare_gen(read_spark_dataset_gen(files)):
            yield rec


def to_torch_compatible(a):
    if a.dtype == np.int8:
        return a.astype(np.int16)
    return a


def features2torch(seq):
    for rec in seq:
        rec['feature_arrays'] = {k: torch.from_numpy(to_torch_compatible(v)) for k, v in rec['feature_arrays'].items()}
        yield rec


def read_pyarrow_file(path, use_threads=True):
    p_table = pq.read_table(
        source=path,
        use_threads=use_threads,
    )

    col_indexes = [n for n in p_table.column_names]

    def get_records():
        for rb in p_table.to_batches():
            col_arrays = [rb.column(i) for i, _ in enumerate(col_indexes)]
            col_arrays = [a.to_numpy(zero_copy_only=False) for a in col_arrays]
            for row in zip(*col_arrays):
                # np.array(a) makes `a` writable for future usage
                rec = {n: np.array(a) if isinstance(a, np.ndarray) else a for n, a in zip(col_indexes, row)}
                yield rec

    return get_records()


def read_data_gen(path):
    ext = os.path.splitext(path)[1]
    if ext == '.p':
        with open(path, 'rb') as f:
            data = pickle.load(f)
            return iter(data)
    elif ext == '.parquet':
        return read_pyarrow_file(path, True)
    else:
        raise NotImplementedError(f'Unknown input file extension: "{ext}"')


class DropoutTrxDataset(Dataset):
    def __init__(self, dataset: Dataset, trx_dropout, seq_len, with_target=True):
        self.core_dataset = dataset
        self.trx_dropout = trx_dropout
        self.max_seq_len = seq_len
        self.style = dataset.style
        self.with_target = with_target

    def __len__(self):
        return len(self.core_dataset)

    def __iter__(self):
        for rec in iter(self.core_dataset):
            yield self._one_item(rec)

    def __getitem__(self, idx):
        item = self.core_dataset[idx]
        if type(item) is list:
            return [self._one_item(t) for t in item]
        else:
            return self._one_item(item)

    def _one_item(self, item):
        if self.with_target:
            x, y = item
        else:
            x = item

        seq_len = len(next(iter(x.values())))

        if self.trx_dropout > 0 and seq_len > 0:
            idx = np.random.choice(seq_len, size=int(seq_len * (1 - self.trx_dropout)+1), replace=False)
            idx = np.sort(idx)
        else:
            idx = np.arange(seq_len)

        idx = idx[-self.max_seq_len:]
        new_x = {k: v[idx] for k, v in x.items()}

        if self.with_target:
            return new_x, y
        else:
            return new_x


class AllTimeShuffleDataset(Dataset):
    """Shuffle all transactions in event sequence
    """
    def __init__(self, dataset, event_time_name='event_time'):
        self.dataset = dataset
        self.event_time_name = event_time_name
        self.style = dataset.style

    def __len__(self):
        return len(self.dataset)

    @staticmethod
    def get_perm_ix(event_time):
        n = len(event_time)
        return torch.randperm(n)

    def __getitem__(self, item):
        x, y = self.dataset[item]
        ix = self.get_perm_ix(x[self.event_time_name])
        new_x = {k: v[ix] for k, v in x.items()}
        return new_x, y


class AllTimeShuffleMLDataset(Dataset):
    """Shuffle all transactions in event sequence
    """
    def __init__(self, dataset, event_time_name='event_time'):
        self.core_dataset = dataset
        self.event_time_name = event_time_name
        self.style = dataset.style

    def __len__(self):
        return len(self.core_dataset)

    @staticmethod
    def get_perm_ix(event_time):
        n = len(event_time)
        return torch.randperm(n)

    def __getitem__(self, idx):
        item = self.core_dataset[idx]
        if type(item) is list:
            return [self._one_item(t) for t in item]
        else:
            return self._one_item(item)

    def _one_item(self, item):
        x, y = item
        ix = self.get_perm_ix(x[self.event_time_name])
        new_x = {k: v[ix] for k, v in x.items()}
        return new_x, y


class SameTimeShuffleDataset(Dataset):
    """Split sequences on intervals with equal event times. Shuffle events in each split independently
    """
    def __init__(self, dataset, event_time_name='event_time'):
        self.dataset = dataset
        self.event_time_name = event_time_name

    def __len__(self):
        return len(self.dataset)

    @staticmethod
    def get_perm_ix(event_time):
        ix = []
        pos = 0
        for time in torch.unique(event_time, sorted=True):
            mask = event_time == time
            n = mask.sum()
            _ix = torch.randperm(n)
            ix.append(_ix + pos)
            pos += n
        return torch.cat(ix, dim=0)

    def __getitem__(self, item):
        x, y = self.dataset[item]
        ix = self.get_perm_ix(x[self.event_time_name])
        new_x = {k: v[ix] for k, v in x.items()}
        return new_x, y


class DropDayDataset(Dataset):
    """Split sequences on intervals with equal event times. Shuffle events in each split independently
    """
    def __init__(self, dataset, event_time_name='event_time'):
        self.dataset = dataset
        self.event_time_name = event_time_name

    def __len__(self):
        return len(self.dataset)

    @staticmethod
    def get_perm_ix(event_time):
        days = torch.unique(event_time, sorted=True)
        ix = np.random.choice(len(days), 1)[0]
        mask = event_time != days[ix]
        return mask

    def __getitem__(self, item):
        x, y = self.dataset[item]
        mask = self.get_perm_ix(x[self.event_time_name])
        new_x = {k: v[mask] for k, v in x.items()}
        return new_x, y


class LastKTrxDataset(Dataset):
    def __init__(self, dataset: Dataset, share):
        self.core_dataset = dataset
        self.share = share

    def __len__(self):
        return len(self.core_dataset)

    def __getitem__(self, idx):
        x, y = self.core_dataset[idx]

        seq_len = len(next(iter(x.values())))

        if self.share < 1.:
            start_idx = int(seq_len*(1-self.share))
            idx_to_take = list(range(seq_len))[start_idx:]
            new_x = {k: v[idx_to_take] for k, v in x.items()}
        else:
            new_x = x

        return new_x, y


class TrxDataset(Dataset):
    def __init__(self, data, y_dtype=np.float32, style='map', with_target=True):
        self.data = data
        self.y_dtype = y_dtype
        self.with_target = with_target

        if isinstance(data, torch.utils.data.IterableDataset):
            self.style = 'iterable'
        else:
            self.style = style

    def __len__(self):
        return len(self.data)

    def __iter__(self):
        for rec in iter(self.data):
            x = rec['feature_arrays']
            if self.with_target:
                y = rec.get('target', None)
                yield x, self.y_dtype(y)
            else:
                yield x

    def __getitem__(self, idx):
        data = self.data[idx]
        x = data['feature_arrays']
        y = data.get('target', None)

        if self.with_target:
            return x, self.y_dtype(y)
        else:
            return x


class ConvertingTrxDataset(Dataset):
    def __init__(self, delegate, style='map', with_target=True):
        self.delegate = delegate
        self.with_target = with_target
        if hasattr(delegate, 'style'):
            self.style = delegate.style
        else:
            self.style = style

    def __len__(self):
        return len(self.delegate)

    def __iter__(self):
        for rec in iter(self.delegate):
            yield self._one_item(rec)

    def __getitem__(self, idx):
        item = self.delegate[idx]
        if type(item) is list:
            return [self._one_item(t) for t in item]
        else:
            return self._one_item(item)

    def _one_item(self, item):
        if self.with_target:
            x, y = item
            x = {k: torch.from_numpy(self.to_torch_compatible(v)) for k, v in x.items()}
            return x, y
        else:
            item = {k: torch.from_numpy(self.to_torch_compatible(v)) for k, v in item.items()}
            return item

    @staticmethod
    def to_torch_compatible(a):
        if a.dtype == np.int8:
            return a.astype(np.int16)
        return a


class ProcessDataset(Dataset):
    def __init__(self, delegate, process_fun):
        self.delegate = delegate
        self.process_fun = process_fun

    def __len__(self):
        return len(self.delegate)

    def __getitem__(self, idx):
        item = self.delegate[idx]
        if type(item) is list:
            return [self._one_item(t) for t in item]
        else:
            return self._one_item(item)

    def _one_item(self, item):
        x, y = item
        x = self.process_fun(x)
        return x, y


def pad_sequence(sequence, alignment, max_len=None, pad_value=0.0):
    def get_pad(x, max_len):
        if alignment == 'left':
            return max_len - len(x), 0
        if alignment == 'right':
            return 0, max_len - len(x)
        else:
            raise AttributeError(f"Unknown `alignment`: {alignment}")

    if max_len is None:
        max_len = max(x.size()[0] for x in sequence)
    return torch.stack([torch.nn.functional.pad(x, get_pad(x, max_len), value=pad_value) for x in sequence])


def padded_collate(batch):
    new_x_ = defaultdict(list)
    for x, _ in batch:
        for k, v in x.items():
            new_x_[k].append(v)

    lengths = torch.IntTensor([len(e) for e in next(iter(new_x_.values()))])

    new_x = {k: torch.nn.utils.rnn.pad_sequence(v, batch_first=True) for k, v in new_x_.items()}
    new_y = torch.tensor([y for _, y in batch])

    return PaddedBatch(new_x, lengths), new_y


<<<<<<< HEAD
=======
def padded_collate_wo_target(batch):
    new_x_ = defaultdict(list)
    for x in batch:
        for k, v in x.items():
            new_x_[k].append(v)

    lengths = torch.IntTensor([len(e) for e in next(iter(new_x_.values()))])
    new_x = {k: torch.nn.utils.rnn.pad_sequence(v, batch_first=True) for k, v in new_x_.items()}
    return PaddedBatch(new_x, lengths)

>>>>>>> 2f699202
class ZeroDownSampler(Sampler):
    def __init__(self, targets):
        super().__init__(None)
        self.pos_ids = np.array([idx for idx, y in enumerate(targets) if y == 1])
        self.neg_ids = np.array([idx for idx, y in enumerate(targets) if y == 0])

    def __iter__(self):
        neg_idx = np.random.choice(len(self.neg_ids), size=min(len(self.pos_ids), len(self.neg_ids)), replace=False)
        pos_idx = np.random.choice(len(self.pos_ids), size=len(self.pos_ids), replace=False)

        sampler_order = np.concatenate((self.pos_ids[pos_idx], self.neg_ids[neg_idx]))
        np.random.shuffle(sampler_order)
        return iter(sampler_order)

    def __len__(self):
        return len(self.pos_ids)*2


def create_weighted_random_sampler(targets):
    n_samples = len(targets)
    n_pos = sum(targets)
    n_neg = n_samples - n_pos
    w_neg = np.min([n_pos / n_neg, 1.])

    weights = [1.0 if y == 1 else w_neg for y in targets]
    n_take = int(np.min([n_pos * 2, n_pos + n_neg]))
    return WeightedRandomSampler(weights, n_take)


def create_train_loader(dataset, params):
    if params.get('random_neg', False):
        targets = [y for x, y in dataset]
        sampler = ZeroDownSampler(targets)
    else:
        sampler = None

    dataset = DropoutTrxDataset(dataset, params['trx_dropout'], params['max_seq_len'])

    valid_loader = DataLoader(
        dataset,
        batch_size=params['batch_size'],
        shuffle=sampler is None,
        sampler=sampler,
        num_workers=params['num_workers'],
        collate_fn=padded_collate)

    return valid_loader


class MapStyleDatasetWrapper(torch.utils.data.Dataset):
    def __init__(self, data):
        self.data = data

    def __len__(self):
        return len(self.data)

    def __getitem__(self, item):
        return self.data[item]


class IterableDatasetWrapper(torch.utils.data.IterableDataset):
    def __init__(self, data):
        self.data = data

    def __iter__(self):
        return iter(self.data)


def create_validation_loader(dataset, params):
    dataset = DropoutTrxDataset(dataset, 0, params['max_seq_len'])

    if dataset.style == 'iterable':
        dataset = IterableDatasetWrapper(dataset)
        logger.info('IterableDatasetWrapper used')
    else:
        dataset = MapStyleDatasetWrapper(dataset)
        logger.info('MapStyleDatasetWrapper used')

    valid_loader = DataLoader(
        dataset,
        batch_size=params['batch_size'],
        shuffle=False,
        num_workers=params['num_workers'],
        collate_fn=padded_collate)

    return valid_loader<|MERGE_RESOLUTION|>--- conflicted
+++ resolved
@@ -434,8 +434,6 @@
     return PaddedBatch(new_x, lengths), new_y
 
 
-<<<<<<< HEAD
-=======
 def padded_collate_wo_target(batch):
     new_x_ = defaultdict(list)
     for x in batch:
@@ -446,7 +444,7 @@
     new_x = {k: torch.nn.utils.rnn.pad_sequence(v, batch_first=True) for k, v in new_x_.items()}
     return PaddedBatch(new_x, lengths)
 
->>>>>>> 2f699202
+
 class ZeroDownSampler(Sampler):
     def __init__(self, targets):
         super().__init__(None)
